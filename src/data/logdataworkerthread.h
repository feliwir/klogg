--- conflicted
+++ resolved
@@ -32,26 +32,6 @@
 
 #include "utils.h"
 #include "atomicflag.h"
-
-struct EncodingParameters
-{
-    EncodingParameters():lineFeedWidth(1),lineFeedIndex(0){}
-    explicit EncodingParameters(const QTextCodec* codec);
-
-    int lineFeedWidth;
-    int lineFeedIndex;
-
-    bool operator ==(const EncodingParameters& other) const
-    {
-        return  lineFeedWidth == other.lineFeedWidth &&
-                lineFeedIndex == other.lineFeedIndex;
-    }
-
-    bool operator !=(const EncodingParameters& other) const
-    {
-        return !operator ==(other);
-    }
-};
 
 // This class is a thread-safe set of indexing data.
 class IndexingData
@@ -148,15 +128,9 @@
 class PartialIndexOperation : public IndexOperation
 {
   public:
-<<<<<<< HEAD
     PartialIndexOperation( const QString& fileName, IndexingData* indexingData,
-            AtomicFlag* interruptRequest, qint64 position );
-=======
-    PartialIndexOperation( const QString& fileName,
-            IndexingData* indexingData, bool* interruptRequest,
-            EncodingSpeculator* speculator )
-        : IndexOperation( fileName, indexingData, interruptRequest, speculator ) { }
->>>>>>> 481c483c
+            AtomicFlag* interruptRequest );
+
     virtual bool start();
 };
 
