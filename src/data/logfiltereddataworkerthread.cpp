--- conflicted
+++ resolved
@@ -137,12 +137,8 @@
     wait();
 }
 
-<<<<<<< HEAD
 void LogFilteredDataWorkerThread::search(const QRegularExpression& regExp,
                                          qint64 startLine, qint64 endLine)
-=======
-void LogFilteredDataWorkerThread::search( const QRegularExpression& regExp )
->>>>>>> 481c483c
 {
     QMutexLocker locker( &mutex_ );  // to protect operationRequested_
 
@@ -158,11 +154,7 @@
     operationRequestedCond_.wakeAll();
 }
 
-<<<<<<< HEAD
 void LogFilteredDataWorkerThread::updateSearch(const QRegularExpression &regExp, qint64 startLine, qint64 endLine, qint64 position )
-=======
-void LogFilteredDataWorkerThread::updateSearch(const QRegularExpression &regExp, qint64 position )
->>>>>>> 481c483c
 {
     QMutexLocker locker( &mutex_ );  // to protect operationRequested_
 
@@ -235,16 +227,11 @@
 //
 
 SearchOperation::SearchOperation( const LogData* sourceLogData,
-<<<<<<< HEAD
         const QRegularExpression& regExp,
         qint64 startLine, qint64 endLine,
         AtomicFlag* interruptRequest )
-    : regexp_( regExp ), startLine_(startLine), endLine_(endLine),
-      sourceLogData_( sourceLogData )
-=======
-        const QRegularExpression& regExp, bool* interruptRequest )
-    : regexp_( regExp ), sourceLogData_( sourceLogData )
->>>>>>> 481c483c
+    : regexp_( regExp ), sourceLogData_( sourceLogData ), startLine_(startLine), endLine_(endLine)
+
 {
     interruptRequested_ = interruptRequest;
 }
@@ -268,74 +255,52 @@
         initialLine = startLine_;
     }
 
-<<<<<<< HEAD
     const qint64 endLine = qMin(nbSourceLines, endLine_);
-=======
-        const int percentage = ( i - initialLine ) * 100 / ( nbSourceLines - initialLine );
+
+    for ( qint64 chunkStart = initialLine; chunkStart < endLine; chunkStart += nbLinesInChunk ) {
+        if ( *interruptRequested_ )
+            break;
+
+        const int percentage = ( chunkStart - initialLine ) * 100 / ( endLine - initialLine );
         emit searchProgressed( nbMatches, percentage );
 
-        const QStringList lines = sourceLogData_->getLines( i,
-                qMin( nbLinesInChunk, (int) ( nbSourceLines - i ) ) );
-        LOG(logDEBUG) << "Chunk starting at " << i <<
-            ", " << lines.size() << " lines read.";
-
-        int j = 0;
-        for ( ; j < lines.size(); j++ ) {
-            if ( regexp_.match( lines[j] ).hasMatch() ) {
-                // FIXME: increase perf by removing temporary
-                const int length = sourceLogData_->getExpandedLineString(i+j).length();
-                if ( length > maxLength )
-                    maxLength = length;
-                currentList.push_back( MatchingLine( i+j ) );
-                nbMatches++;
+        const int linesInChunk = qMin( nbLinesInChunk, (int) ( endLine - chunkStart ) );
+        const QStringList lines = sourceLogData_->getLines( chunkStart, linesInChunk );
+
+        LOG(logDEBUG) << "Chunk starting at " << chunkStart <<
+             ", " << lines.size() << " lines read.";
+
+        for ( int j = 0; j < lines.size(); ++j ) {
+            numberedLines.emplace_back( j, std::move( lines[j] ) );
+        }
+
+        QtConcurrent::blockingFilter( numberedLines,
+            [this]( const NumberedLine& line ) {
+                // implicitly shared, internal data access is thread-safe
+                auto localRegexp = regexp_;
+                return localRegexp.match( line.second ).hasMatch();
             }
-        }
->>>>>>> 481c483c
-
-     for ( qint64 chunkStart = initialLine; chunkStart < endLine; chunkStart += nbLinesInChunk ) {
-         if ( *interruptRequested_ )
-             break;
-
-         const int percentage = ( chunkStart - initialLine ) * 100 / ( endLine - initialLine );
-         emit searchProgressed( nbMatches, percentage );
-
-         const int linesInChunk = qMin( nbLinesInChunk, (int) ( endLine - chunkStart ) );
-         const QStringList lines = sourceLogData_->getLines( chunkStart, linesInChunk );
-
-         LOG(logDEBUG) << "Chunk starting at " << chunkStart <<
-             ", " << lines.size() << " lines read.";
-
-         for ( int j = 0; j < lines.size(); ++j ) {
-             numberedLines.emplace_back( j, std::move( lines[j] ) );
-         }
-
-         QtConcurrent::blockingFilter( numberedLines,
-             [this]( const NumberedLine& line ) {
-                 // implicitly shared, internal data access is thread-safe
-                 auto localRegexp = regexp_;
-                 return localRegexp.match( line.second ).hasMatch();
-             }
-         );
-
-         maxLength = qMax( maxLength,
-                           QtConcurrent::blockingMappedReduced( numberedLines, getUntabifiedLength, reduceMaxLength ) );
-
-         std::transform( numberedLines.begin(), numberedLines.end(),
-                         std::back_inserter( currentList ),
-                         [&chunkStart]( const NumberedLine& matchedLine ) {
-                             return MatchingLine( chunkStart + matchedLine.first );
-                         }
-         );
-
-         nbMatches += numberedLines.size();
-
-         // After each block, copy the data to shared data
-         // and update the client
-         searchData.addAll( maxLength, currentList, chunkStart + linesInChunk );
-         currentList.clear();
-         numberedLines.clear();
-
-     }
+        );
+
+        maxLength = qMax( maxLength,
+                          QtConcurrent::blockingMappedReduced( numberedLines, getUntabifiedLength, reduceMaxLength ) );
+
+        std::transform( numberedLines.begin(), numberedLines.end(),
+                        std::back_inserter( currentList ),
+                        [&chunkStart]( const NumberedLine& matchedLine ) {
+                            return MatchingLine( chunkStart + matchedLine.first );
+                        }
+        );
+
+        nbMatches += numberedLines.size();
+
+        // After each block, copy the data to shared data
+        // and update the client
+        searchData.addAll( maxLength, currentList, chunkStart + linesInChunk );
+        currentList.clear();
+        numberedLines.clear();
+
+    }
 
     emit searchProgressed( nbMatches, 100 );
 }
