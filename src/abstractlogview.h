--- conflicted
+++ resolved
@@ -173,11 +173,7 @@
     // Instructs the widget to select the whole text.
     void selectAll();
 
-<<<<<<< HEAD
-
-=======
     bool isFollowEnabled() const { return followMode_; }
->>>>>>> fcf40f17
 
   protected:
     virtual void mousePressEvent( QMouseEvent* mouseEvent );
