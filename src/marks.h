/*
 * Copyright (C) 2011 Nicolas Bonnefon and other contributors
 *
 * This file is part of glogg.
 *
 * glogg is free software: you can redistribute it and/or modify
 * it under the terms of the GNU General Public License as published by
 * the Free Software Foundation, either version 3 of the License, or
 * (at your option) any later version.
 *
 * glogg is distributed in the hope that it will be useful,
 * but WITHOUT ANY WARRANTY; without even the implied warranty of
 * MERCHANTABILITY or FITNESS FOR A PARTICULAR PURPOSE.  See the
 * GNU General Public License for more details.
 *
 * You should have received a copy of the GNU General Public License
 * along with glogg.  If not, see <http://www.gnu.org/licenses/>.
 */

#ifndef MARKS_H
#define MARKS_H

#include <QChar>
#include <QList>

// Class encapsulating a single mark
// Contains the line number the mark is identifying.
class Mark {
  public:
    Mark( int line ) { lineNumber_ = line; };

    // Accessors
    uint32_t lineNumber() const { return lineNumber_; }

    bool operator <( const Mark& other ) const
    { return lineNumber_ < other.lineNumber_; }
  private:
    int lineNumber_;
};

// A list of marks, i.e. line numbers optionally associated to an
// identifying character.
class Marks {
  public:
    // Create an empty Marks
    Marks();

    // Add a mark at the given line, optionally identified by the given char
    // If a mark for this char already exist, the previous one is replaced.
    // It will happily add marks anywhere, even at stupid indexes.
    void addMark( qint64 line, QChar mark = QChar() );
    // Get the (unique) mark identified by the passed char.
    qint64 getMark( QChar mark ) const;
    // Returns wheither the passed line has a mark on it.
    bool isLineMarked( qint64 line ) const;
    // Delete the mark identified by the passed char.
    void deleteMark( QChar mark );
    // Delete the mark present on the passed line or do nothing if there is
    // none.
    void deleteMark( qint64 line );
    // Get the line marked identified by the index (in this list) passed.
    qint64 getLineMarkedByIndex( int index ) const
    { return marks_[index].lineNumber(); }
    // Return the total number of marks
<<<<<<< HEAD
    uint32_t size() const
    { return static_cast<uint32_t>(marks_.size()); }
=======
    unsigned size() const
    { return static_cast<unsigned>( marks_.size() ); }
>>>>>>> 481c483c
    // Completely clear the marks list.
    void clear();

    // Iterator
    // Provide a const_iterator for the client to iterate through the marks.
    class const_iterator
            : public std::iterator<QList<Mark>::const_iterator::iterator_category,
            QList<Mark>::const_iterator::value_type,
            QList<Mark>::const_iterator::difference_type,
            QList<Mark>::const_iterator::pointer,
            QList<Mark>::const_iterator::reference>
    {
      public:
        const_iterator( QList<Mark>::const_iterator iter )
        { internal_iter_ = iter; }
        const_iterator( const const_iterator& original )
        { internal_iter_ = original.internal_iter_; }
        const Mark& operator*()
        { return *internal_iter_; }
        const Mark* operator->()
        { return &(*internal_iter_); }
        bool operator!=( const const_iterator& other ) const
        { return ( internal_iter_ != other.internal_iter_ ); }
        const_iterator& operator++()
        { ++internal_iter_ ; return *this; }
        const_iterator& operator--()
        { --internal_iter_ ; return *this; }

        int operator-( const const_iterator& other ) const
        { return ( internal_iter_ - other.internal_iter_ ); }

        const_iterator operator+(int n) const
        {
            return const_iterator(internal_iter_ + n);
        }
        const_iterator& operator+=(int n)
        {
            internal_iter_+=n ; return *this;
        }

        const_iterator operator-(int n) const
        {
            return const_iterator(internal_iter_ - n);
        }
        const_iterator& operator-=(int n)
        {
            internal_iter_-=n ; return *this;
        }

      private:
        QList<Mark>::const_iterator internal_iter_;
    };

    const_iterator begin() const
    { return const_iterator( marks_.begin() ); }
    const_iterator end() const
    { return const_iterator( marks_.end() ); }

  private:
    // List of marks.
    QList<Mark> marks_;
};

#endif<|MERGE_RESOLUTION|>--- conflicted
+++ resolved
@@ -27,7 +27,7 @@
 // Contains the line number the mark is identifying.
 class Mark {
   public:
-    Mark( int line ) { lineNumber_ = line; };
+    Mark( int line ) { lineNumber_ = line; }
 
     // Accessors
     uint32_t lineNumber() const { return lineNumber_; }
@@ -62,13 +62,8 @@
     qint64 getLineMarkedByIndex( int index ) const
     { return marks_[index].lineNumber(); }
     // Return the total number of marks
-<<<<<<< HEAD
-    uint32_t size() const
-    { return static_cast<uint32_t>(marks_.size()); }
-=======
     unsigned size() const
     { return static_cast<unsigned>( marks_.size() ); }
->>>>>>> 481c483c
     // Completely clear the marks list.
     void clear();
 
